/*
 * Copyright 2012 the original author or authors.
 *
 * Licensed under the Apache License, Version 2.0 (the "License");
 * you may not use this file except in compliance with the License.
 * You may obtain a copy of the License at
 *
 *      http://www.apache.org/licenses/LICENSE-2.0
 *
 * Unless required by applicable law or agreed to in writing, software
 * distributed under the License is distributed on an "AS IS" BASIS,
 * WITHOUT WARRANTIES OR CONDITIONS OF ANY KIND, either express or implied.
 * See the License for the specific language governing permissions and
 * limitations under the License.
 */

// apply plugin: 'application'
apply from: 'gradle/extra-tasks.gradle'

buildscript {
	repositories {
		// mavenLocal()
		maven { url 'https://oss.sonatype.org/content/repositories/snapshots' }
		mavenCentral()
	}
	dependencies {
		classpath "io.vertx:vertx-build-tools:0.1-SNAPSHOT"
	}
} 

allprojects {
	configurations {
		platform
	}
}

subprojects {
	apply plugin: 'eclipse'
	apply plugin: 'idea'
	apply plugin: 'java'
	
	sourceCompatibility = '1.7'
	targetCompatibility = '1.7'

	defaultTasks = ['classes']
	group = 'io.vertx'
	
	repositories {
		mavenCentral()
	}
	
	dependencies {
		testCompile "junit:junit:$junitVersion"
	}
	
	javadoc {
		destinationDir = file("build/docs/java/api")
	}
}

defaultTasks = ['preflight']

task preflight() {
	group = null
	description = null
	assert System.getenv("JRUBY_HOME") != null
	assert System.getenv("JYTHON_HOME") != null
	
	System.setProperty 'jruby.home', System.getenv("JRUBY_HOME")
	System.setProperty 'jython.home', System.getenv("JYTHON_HOME")
}

task clean(type: Delete, dependsOn: [subprojects.clean]) {
	group = 'build'
	description 'Clean the parent and all of the vert.x subprojects'

	delete 'build/release', 'build/distributions'
}

task assemble(type: Copy, dependsOn: ['preflight', subprojects.assemble]) {
	group = 'vert.x'
	description 'Build the parent and all of the vert.x subprojects'

<<<<<<< HEAD
	['temp', 'logs'].each { dir->
		mkdir("$rootDir/build/release/$dir")
=======
	['mods', 'temp', 'logs'].each { dir->
		mkdir("$rootDir/build/$rootProject.name-$version/$dir")
>>>>>>> 8dee71a8
	}

	destinationDir file("build/$rootProject.name-$version")
	outputs.dir destinationDir
	into('bin') {
		from project(':vertx-boot').jar
	}
	into('bin') {
		from file('src/dist/scripts')
		// fileMode 755
	}
	into('client') {
		from file('src/dist/client')
	}
	into('conf') {
		from file('src/dist/conf')
		filter(org.apache.tools.ant.filters.ReplaceTokens, tokens:[version: rootProject.version])
	}
	into('examples') {
		from file("vertx-examples/src/main")
		// from project(":vertx-examples").sourceSets.main
	}
	into('lib') {
		from subprojects.configurations.platform
		from subprojects.configurations.compile
	}
	doLast {
		project.ant.chmod(file: "build/$rootProject.name-$version/bin", perm: 'ugo+x')
	}
}

task javadocs(type: Javadoc, dependsOn: subprojects.javadoc) {
	group = null       // hide the task
	description = null // hide the task

	source = subprojects.sourceSets.main.java
	classpath = files(subprojects.configurations.compile)

	destinationDir file("build/$rootProject.name-$version/docs/java/api")
	inputs.files classpath
	outputs.dir destinationDir
}

task nonJavadocs(type: Copy) {
	group = null       // hide the task
	description = null // hide the task

	destinationDir file("build/$rootProject.name-$version/docs")
	
	inputs.files subprojects.docsDir
	outputs.dir destinationDir
	
	doFirst {
		['groovy/api', 'javascript/api', 'python/api', 'ruby/api'].each { dir->
			mkdir("$rootDir/build/$rootProject.name-$version/docs/$dir")
		}
	}
	
	// TODO make this less ugly
	into('groovy') {
		from file('vertx-lang/vertx-lang-groovy/build/docs/groovy')
	}
	into('python') {
		from file('vertx-lang/vertx-lang-jython/build/docs/python')
	}
	into('ruby') {
		from file('vertx-lang/vertx-lang-jruby/build/docs/ruby')
	}
	into('javascript') {
		from file('vertx-lang/vertx-lang-rhino/build/docs/javascript')
	}
}

task createDocs(dependsOn: ['classes', 'javadocs', 'nonJavadocs']) {
	group = 'vert.x'
	description = 'Build all of the various docs for the project'
}

task installApp(type: Sync, dependsOn: ['assemble']) {
	group = 'vert.x'
	description 'Install a local copy of this build'

	def vertxTemp = file(System.getProperty('java.io.tmpdir') + "vertx-$version")

	destinationDir vertxTemp
	inputs.files files("build/$rootProject.name-$version")
	outputs.dir destinationDir
	from "build/$rootProject.name-$version"
}

task createPackage(type: Tar, dependsOn: ['assemble', 'createDocs']) {
	group = 'vert.x'
	description 'Create the distributable package'
	
	compression = org.gradle.api.tasks.bundling.Compression.GZIP
	destinationDir file('build/distributions')
	inputs.files files("build/$rootProject.name-$version")
	outputs.dir destinationDir
	baseName = rootProject.name
	version = rootProject.version
	extension = 'tar.gz'
	from 'build'
	include "$rootProject.name-$version/**"
}

task release(dependsOn: ['clean', 'test', 'createPackage']) {
	group = 'vert.x'
	description 'Clean and fully test the current version before creating the distributable package'
}

/* 
 * TODO add Git tasks for tagging a release
 * TODO add Git tasks for publishing binaries to master
 * TODO add Git tasks for updating documentation on website
 * (@see EGit)
 * 
 */


<|MERGE_RESOLUTION|>--- conflicted
+++ resolved
@@ -81,13 +81,8 @@
 	group = 'vert.x'
 	description 'Build the parent and all of the vert.x subprojects'
 
-<<<<<<< HEAD
 	['temp', 'logs'].each { dir->
-		mkdir("$rootDir/build/release/$dir")
-=======
-	['mods', 'temp', 'logs'].each { dir->
 		mkdir("$rootDir/build/$rootProject.name-$version/$dir")
->>>>>>> 8dee71a8
 	}
 
 	destinationDir file("build/$rootProject.name-$version")
