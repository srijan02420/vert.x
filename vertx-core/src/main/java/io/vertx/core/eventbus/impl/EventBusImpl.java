/*
 * Copyright (c) 2011-2014 The original author or authors
 * ------------------------------------------------------
 * All rights reserved. This program and the accompanying materials
 * are made available under the terms of the Eclipse Public License v1.0
 * and Apache License v2.0 which accompanies this distribution.
 *
 *     The Eclipse Public License is available at
 *     http://www.eclipse.org/legal/epl-v10.html
 *
 *     The Apache License v2.0 is available at
 *     http://www.opensource.org/licenses/apache2.0.php
 *
 * You may elect to redistribute this code under either of these licenses.
 */

package io.vertx.core.eventbus.impl;

import io.vertx.core.AsyncResult;
import io.vertx.core.Future;
import io.vertx.core.Handler;
import io.vertx.core.MultiMap;
import io.vertx.core.buffer.Buffer;
import io.vertx.core.eventbus.DeliveryOptions;
import io.vertx.core.eventbus.EventBus;
import io.vertx.core.eventbus.Message;
import io.vertx.core.eventbus.MessageCodec;
import io.vertx.core.eventbus.MessageConsumer;
import io.vertx.core.eventbus.ReplyException;
import io.vertx.core.eventbus.ReplyFailure;
import io.vertx.core.eventbus.impl.codecs.BooleanMessageCodec;
import io.vertx.core.eventbus.impl.codecs.BufferMessageCodec;
import io.vertx.core.eventbus.impl.codecs.ByteArrayMessageCodec;
import io.vertx.core.eventbus.impl.codecs.ByteMessageCodec;
import io.vertx.core.eventbus.impl.codecs.CharMessageCodec;
import io.vertx.core.eventbus.impl.codecs.DoubleMessageCodec;
import io.vertx.core.eventbus.impl.codecs.FloatMessageCodec;
import io.vertx.core.eventbus.impl.codecs.IntMessageCodec;
import io.vertx.core.eventbus.impl.codecs.JsonArrayMessageCodec;
import io.vertx.core.eventbus.impl.codecs.JsonObjectMessageCodec;
import io.vertx.core.eventbus.impl.codecs.LongMessageCodec;
import io.vertx.core.eventbus.impl.codecs.NullMessageCodec;
import io.vertx.core.eventbus.impl.codecs.ReplyExceptionMessageCodec;
import io.vertx.core.eventbus.impl.codecs.ShortMessageCodec;
import io.vertx.core.eventbus.impl.codecs.StringMessageCodec;
import io.vertx.core.impl.Closeable;
import io.vertx.core.impl.ContextImpl;
import io.vertx.core.impl.VertxInternal;
import io.vertx.core.json.JsonArray;
import io.vertx.core.json.JsonObject;
import io.vertx.core.logging.Logger;
import io.vertx.core.logging.impl.LoggerFactory;
import io.vertx.core.metrics.spi.EventBusMetrics;
import io.vertx.core.net.NetClient;
import io.vertx.core.net.NetClientOptions;
import io.vertx.core.net.NetServer;
import io.vertx.core.net.NetServerOptions;
import io.vertx.core.net.NetSocket;
import io.vertx.core.net.impl.ServerID;
import io.vertx.core.parsetools.RecordParser;
import io.vertx.core.spi.cluster.AsyncMultiMap;
import io.vertx.core.spi.cluster.ChoosableIterable;
import io.vertx.core.spi.cluster.ClusterManager;
import io.vertx.core.streams.ReadStream;
import io.vertx.core.streams.WriteStream;

import java.util.ArrayDeque;
import java.util.List;
import java.util.Map;
import java.util.Objects;
import java.util.Queue;
import java.util.UUID;
import java.util.concurrent.ConcurrentHashMap;
import java.util.concurrent.ConcurrentLinkedQueue;
import java.util.concurrent.ConcurrentMap;
import java.util.concurrent.CopyOnWriteArrayList;
import java.util.concurrent.atomic.AtomicInteger;
import java.util.concurrent.atomic.AtomicLong;
import java.util.concurrent.atomic.AtomicReference;
import java.util.stream.Collectors;

/**
 *
 * @author <a href="http://tfox.org">Tim Fox</a>                                                                                        T
 */
public class EventBusImpl implements EventBus {

  private static final Logger log = LoggerFactory.getLogger(EventBusImpl.class);

  // The standard message codecs
  private static final MessageCodec<String, String> STRING_MESSAGE_CODEC = new StringMessageCodec();
  private static final MessageCodec<Buffer, Buffer> BUFFER_MESSAGE_CODEC = new BufferMessageCodec();
  private static final MessageCodec<JsonObject, JsonObject> JSON_OBJECT_MESSAGE_CODEC = new JsonObjectMessageCodec();
  private static final MessageCodec<JsonArray, JsonArray> JSON_ARRAY_MESSAGE_CODEC = new JsonArrayMessageCodec();
  private static final MessageCodec<byte[], byte[]> BYTE_ARRAY_MESSAGE_CODEC = new ByteArrayMessageCodec();
  private static final MessageCodec<Integer, Integer> INT_MESSAGE_CODEC = new IntMessageCodec();
  private static final MessageCodec<Long, Long> LONG_MESSAGE_CODEC = new LongMessageCodec();
  private static final MessageCodec<Float, Float> FLOAT_MESSAGE_CODEC = new FloatMessageCodec();
  private static final MessageCodec<Double, Double> DOUBLE_MESSAGE_CODEC = new DoubleMessageCodec();
  private static final MessageCodec<Boolean, Boolean> BOOLEAN_MESSAGE_CODEC = new BooleanMessageCodec();
  private static final MessageCodec<Short, Short> SHORT_MESSAGE_CODEC = new ShortMessageCodec();
  private static final MessageCodec<Character, Character> CHAR_MESSAGE_CODEC = new CharMessageCodec();
  private static final MessageCodec<Byte, Byte> BYTE_MESSAGE_CODEC = new ByteMessageCodec();
  private static final MessageCodec<ReplyException, ReplyException> REPLY_EXCEPTION_MESSAGE_CODEC = new ReplyExceptionMessageCodec();
  private static final MessageCodec<String, String> NULL_MESSAGE_CODEC = new NullMessageCodec();

  private static final String PING_ADDRESS = "__vertx.ping";
  private static final long PING_INTERVAL = 20000;
  private static final long PING_REPLY_INTERVAL = 20000;

  private final VertxInternal vertx;
  private ServerID serverID;
  private NetServer server;
  private AsyncMultiMap<String, ServerID> subs;
  private final ConcurrentMap<ServerID, ConnectionHolder> connections = new ConcurrentHashMap<>();
  private final ConcurrentMap<String, Handlers> handlerMap = new ConcurrentHashMap<>();
  private final ConcurrentMap<String, MessageCodec> userCodecMap = new ConcurrentHashMap<>();
  private final ConcurrentMap<Class, MessageCodec> defaultCodecMap = new ConcurrentHashMap<>();
  private final ClusterManager clusterMgr;
  private final AtomicLong replySequence = new AtomicLong(0);
  private final ProxyFactory proxyFactory;
  private MessageConsumer pingRegistration;
  private final EventBusMetrics metrics;
  private MessageCodec[] systemCodecs;

  public EventBusImpl(VertxInternal vertx, long proxyOperationTimeout) {
    // Just some dummy server ID
    this.vertx = vertx;
    this.serverID = new ServerID(-1, "localhost");
    this.server = null;
    this.subs = null;
    this.clusterMgr = null;
    this.proxyFactory = new ProxyFactory(this, proxyOperationTimeout);
    this.metrics = vertx.metricsSPI().createMetrics(this);
    setPingHandler();
    putStandardCodecs();
  }

  public EventBusImpl(VertxInternal vertx, long proxyOperationTimeout, int port, String hostname, ClusterManager clusterManager,
                      Handler<AsyncResult<Void>> listenHandler) {
    this.vertx = vertx;
    this.clusterMgr = clusterManager;
    this.proxyFactory = new ProxyFactory(this, proxyOperationTimeout);
    this.metrics = vertx.metricsSPI().createMetrics(this);
    clusterMgr.<String, ServerID>getAsyncMultiMap("subs", null, ar -> {
      if (ar.succeeded()) {
        subs = ar.result();
        this.server = setServer(port, hostname, listenHandler);
      } else {
        if (listenHandler != null) {
          listenHandler.handle(Future.completedFuture(ar.cause()));
        } else {
          log.error(ar.cause());
        }
      }
    });
    putStandardCodecs();
  }

  @Override
  public EventBus send(String address, Object message) {
    return send(address, message, new DeliveryOptions(), null);
  }

  @Override
  public <T> EventBus send(String address, Object message, Handler<AsyncResult<Message<T>>> replyHandler) {
    return send(address, message, new DeliveryOptions(), replyHandler);
  }

  @Override
  public <T> EventBus send(String address, Object message, DeliveryOptions options) {
    return send(address, message, options, null);
  }

  @Override
  public <T> EventBus send(String address, Object message, DeliveryOptions options, Handler<AsyncResult<Message<T>>> replyHandler) {
    sendOrPub(null, createMessage(true, address, options.getHeaders(), message, options.getCodecName()), options, replyHandler);
    return this;
  }

  @Override
  public <T> WriteStream<T> sender(String address) {
    return (ProducerBase<T>) data -> send(address, data);
  }

  @Override
  public <T> WriteStream<T> sender(String address, DeliveryOptions options) {
    return (ProducerBase<T>) data -> send(address, data, options);
  }

  @Override
  public <T> WriteStream<T> publisher(String address) {
    return (ProducerBase<T>) data -> publish(address, data);
  }

  @Override
  public <T> WriteStream<T> publisher(String address, DeliveryOptions options) {
    return (ProducerBase<T>) data -> publish(address, data, options);
  }

  @Override
  public EventBus publish(String address, Object message) {
    return publish(address, message, new DeliveryOptions());
  }

  @Override
  public EventBus publish(String address, Object message, DeliveryOptions options) {
    sendOrPub(null, createMessage(false, address, options.getHeaders(), message, options.getCodecName()), options, null);
    return this;
  }

  @Override
  public <T> MessageConsumer<T> consumer(String address) {
    return new HandlerRegistration<>(address, false, false, -1);
  }

  @Override
  public <T> MessageConsumer<T> localConsumer(String address) {
    return new HandlerRegistration<>(address, false, true, -1);
  }

  @Override
  public EventBus registerCodec(MessageCodec codec) {
    Objects.requireNonNull(codec, "codec");
    Objects.requireNonNull(codec.name(), "code.name()");
    checkSystemCodec(codec);
    if (userCodecMap.containsKey(codec.name())) {
      throw new IllegalStateException("Already a codec registered with name " + codec.name());
    }
    userCodecMap.put(codec.name(), codec);
    return this;
  }

  @Override
  public EventBus unregisterCodec(String name) {
    Objects.requireNonNull(name);
    userCodecMap.remove(name);
    return this;
  }

  @Override
  public <T> EventBus registerDefaultCodec(Class<T> clazz, MessageCodec<T, ?> codec) {
    Objects.requireNonNull(clazz);
    Objects.requireNonNull(codec, "codec");
    Objects.requireNonNull(codec.name(), "code.name()");
    checkSystemCodec(codec);
    if (defaultCodecMap.containsKey(clazz)) {
      throw new IllegalStateException("Already a default codec registered for class " + clazz);
    }
    if (userCodecMap.containsKey(codec.name())) {
      throw new IllegalStateException("Already a codec registered with name " + codec.name());
    }
    defaultCodecMap.put(clazz, codec);
    userCodecMap.put(codec.name(), codec);
    return this;
  }

  @Override
  public EventBus unregisterDefaultCodec(Class clazz) {
    Objects.requireNonNull(clazz);
    MessageCodec codec = defaultCodecMap.remove(clazz);
    if (codec != null) {
      userCodecMap.remove(codec.name());
    }
    return this;
  }

  @Override
  public <T> T createProxy(Class<T> clazz, String address) {
    return proxyFactory.createProxy(clazz, address);
  }

  @Override
  public <T> MessageConsumer registerService(T service, String address) {
    return proxyFactory.registerService(service, address);
  }

  @Override
  public void close(Handler<AsyncResult<Void>> completionHandler) {
    if (server != null) {
      server.close(ar -> {
        if (ar.failed()) {
          log.error("Failed to close server", ar.cause());
        }
        closeClusterManager(completionHandler);
        pingRegistration.unregister();
      });
    } else {
      closeClusterManager(completionHandler);
      pingRegistration.unregister();
    }
  }

  @Override
  public String metricBaseName() {
    return metrics.baseName();
  }

  @Override
  public Map<String, JsonObject> metrics() {
    String name = metricBaseName();
    return vertx.metrics().entrySet().stream()
      .filter(e -> e.getKey().startsWith(name))
      .collect(Collectors.toMap(e -> e.getKey().substring(name.length() + 1), Map.Entry::getValue));
  }

  <T> void sendReply(ServerID dest, MessageImpl message, DeliveryOptions options, Handler<AsyncResult<Message<T>>> replyHandler) {
    if (message.address() == null) {
      sendNoHandlersFailure(null, replyHandler);
    } else {
      sendOrPub(dest, message, options, replyHandler);
    }
  }

  MessageImpl createMessage(boolean send, String address, MultiMap headers, Object body, String codecName) {
    MessageCodec codec;
    if (codecName != null) {
      codec = userCodecMap.get(codecName);
      if (codec == null) {
        throw new IllegalArgumentException("No message codec for name: " + codecName);
      }
    } else if (body == null) {
      codec = NULL_MESSAGE_CODEC;
    } else if (body instanceof String) {
      codec = STRING_MESSAGE_CODEC;
    } else if (body instanceof Buffer) {
      codec = BUFFER_MESSAGE_CODEC;
    } else if (body instanceof JsonObject) {
      codec = JSON_OBJECT_MESSAGE_CODEC;
    } else if (body instanceof JsonArray) {
      codec = JSON_ARRAY_MESSAGE_CODEC;
    } else if (body instanceof byte[]) {
      codec = BYTE_ARRAY_MESSAGE_CODEC;
    } else if (body instanceof Integer) {
      codec = INT_MESSAGE_CODEC;
    } else if (body instanceof Long) {
      codec = LONG_MESSAGE_CODEC;
    } else if (body instanceof Float) {
      codec = FLOAT_MESSAGE_CODEC;
    } else if (body instanceof Double) {
      codec = DOUBLE_MESSAGE_CODEC;
    } else if (body instanceof Boolean) {
      codec = BOOLEAN_MESSAGE_CODEC;
    } else if (body instanceof Short) {
      codec = SHORT_MESSAGE_CODEC;
    } else if (body instanceof Character) {
      codec = CHAR_MESSAGE_CODEC;
    } else if (body instanceof Byte) {
      codec = BYTE_MESSAGE_CODEC;
    } else if (body instanceof ReplyException) {
      codec = REPLY_EXCEPTION_MESSAGE_CODEC;
    } else {
      codec = defaultCodecMap.get(body.getClass());
      if (codec == null) {
        throw new IllegalArgumentException("No message codec for type: " + body.getClass());
      }
    }
    @SuppressWarnings("unchecked")
    MessageImpl msg = new MessageImpl(serverID, address, null, headers, body, codec, send);
    return msg;
  }

  private void checkSystemCodec(MessageCodec codec) {
    if (codec.systemCodecID() != -1) {
      throw new IllegalArgumentException("Can't register a system codec");
    }
  }

  private void closeClusterManager(Handler<AsyncResult<Void>> completionHandler) {
    if (clusterMgr != null) {
      clusterMgr.leave(ar -> {
        if (ar.failed()) {
          log.error("Failed to leave cluster", ar.cause());
        }
        if (completionHandler != null) {
          vertx.runOnContext(v -> completionHandler.handle(Future.completedFuture()));
        }
      });
    } else if (completionHandler != null) {
      vertx.runOnContext(v -> completionHandler.handle(Future.completedFuture()));
    }
  }

  private void setPingHandler() {
    pingRegistration = consumer(PING_ADDRESS).handler(msg -> {
      msg.reply(null);
    });
  }

  private NetServer setServer(int port, String hostName, Handler<AsyncResult<Void>> listenHandler) {
    NetServer server = vertx.createNetServer(new NetServerOptions().setPort(port).setHost(hostName)).connectHandler(socket -> {
      RecordParser parser = RecordParser.newFixed(4, null);
      Handler<Buffer> handler = new Handler<Buffer>() {
        int size = -1;

        public void handle(Buffer buff) {
          if (size == -1) {
            size = buff.getInt(0);
            parser.fixedSizeMode(size);
          } else {
            MessageImpl received = new MessageImpl();
            received.readFromWire(buff, userCodecMap, systemCodecs);
            receiveMessage(received, -1, null, null);
            parser.fixedSizeMode(4);
            size = -1;
          }
        }
      };
      parser.setOutput(handler);
      socket.handler(parser);
    });

    server.listen(asyncResult -> {
      if (asyncResult.succeeded()) {
        // Obtain system configured public host/port
        int publicPort = Integer.getInteger("vertx.cluster.public.port", -1);
        String publicHost = System.getProperty("vertx.cluster.public.host", null);

        // If using a wilcard port (0) then we ask the server for the actual port:
        int serverPort = (publicPort == -1) ? server.actualPort() : publicPort;
        String serverHost = (publicHost == null) ? hostName : publicHost;
        EventBusImpl.this.serverID = new ServerID(serverPort, serverHost);
        setPingHandler();
      }
      if (listenHandler != null) {
        if (asyncResult.succeeded()) {
          listenHandler.handle(Future.completedFuture());
        } else {
          listenHandler.handle(Future.completedFuture(asyncResult.cause()));
        }
      } else if (asyncResult.failed()) {
        log.error("Failed to listen", asyncResult.cause());
      }
    });
    return server;
  }

  private <T> void sendToSubs(ChoosableIterable<ServerID> subs, MessageImpl message,
                              long timeoutID,
                              Handler<AsyncResult<Message<T>>> asyncResultHandler,
                              Handler<Message<T>> replyHandler) {
    if (message.send()) {
      // Choose one
      ServerID sid = subs.choose();
      if (!sid.equals(serverID)) {  //We don't send to this node
        sendRemote(sid, message);
      } else {
        receiveMessage(message, timeoutID, asyncResultHandler, replyHandler);
      }
    } else {
      // Publish
      for (ServerID sid : subs) {
        if (!sid.equals(serverID)) {  //We don't send to this node
          sendRemote(sid, message);
        } else {
          receiveMessage(message, timeoutID, null, replyHandler);
        }
      }
    }
  }

  private void putStandardCodecs() {
    putCodecs(STRING_MESSAGE_CODEC, BUFFER_MESSAGE_CODEC, JSON_OBJECT_MESSAGE_CODEC, JSON_ARRAY_MESSAGE_CODEC,
      BYTE_ARRAY_MESSAGE_CODEC, INT_MESSAGE_CODEC, LONG_MESSAGE_CODEC, FLOAT_MESSAGE_CODEC, DOUBLE_MESSAGE_CODEC,
      BOOLEAN_MESSAGE_CODEC, SHORT_MESSAGE_CODEC, CHAR_MESSAGE_CODEC, BYTE_MESSAGE_CODEC, REPLY_EXCEPTION_MESSAGE_CODEC,
      NULL_MESSAGE_CODEC);
  }

  private void putCodecs(MessageCodec... codecs) {
    systemCodecs = new MessageCodec[codecs.length];
    for (MessageCodec codec: codecs) {
      systemCodecs[codec.systemCodecID()] = codec;
    }
  }

  private String generateReplyAddress() {
    if (clusterMgr != null) {
      // The address is a cryptographically secure id that can't be guessed
      return UUID.randomUUID().toString();
    } else {
      // Just use a sequence - it's faster
      return Long.toString(replySequence.incrementAndGet());
    }
  }

  private <T> void sendOrPub(ServerID replyDest, MessageImpl message, DeliveryOptions options,
                             Handler<AsyncResult<Message<T>>> replyHandler) {
    checkStarted();
    metrics.messageSent(message.address(), !message.send());
    ContextImpl context = vertx.getOrCreateContext();
    Handler<Message<T>> simpleReplyHandler = null;
    try {
      long timeoutID = -1;
      if (replyHandler != null) {
        message.setReplyAddress(generateReplyAddress());
        AtomicReference<MessageConsumer> refReg = new AtomicReference<>();
        // Add a timeout to remove the reply handler to prevent leaks in case a reply never comes
        timeoutID = vertx.setTimer(options.getSendTimeout(), timerID -> {
          log.warn("Message reply handler timed out as no reply was received - it will be removed");
          refReg.get().unregister();
          metrics.replyFailure(message.address(), ReplyFailure.TIMEOUT);
          replyHandler.handle(Future.completedFuture(new ReplyException(ReplyFailure.TIMEOUT, "Timed out waiting for reply")));
        });
        simpleReplyHandler = convertHandler(replyHandler);
        MessageConsumer registration = registerHandler(message.replyAddress(), simpleReplyHandler, true, true, timeoutID);
        refReg.set(registration);
      }
      if (replyDest != null) {
        if (!replyDest.equals(this.serverID)) {
          sendRemote(replyDest, message);
        } else {
          receiveMessage(message, timeoutID, replyHandler, simpleReplyHandler);
        }
      } else {
        if (subs != null) {
          long fTimeoutID = timeoutID;
          Handler<Message<T>> fSimpleReplyHandler = simpleReplyHandler;
          subs.get(message.address(), asyncResult -> {
            if (asyncResult.succeeded()) {
              ChoosableIterable<ServerID> serverIDs = asyncResult.result();
              if (serverIDs != null && !serverIDs.isEmpty()) {
                sendToSubs(serverIDs, message, fTimeoutID, replyHandler, fSimpleReplyHandler);
              } else {
                receiveMessage(message, fTimeoutID, replyHandler, fSimpleReplyHandler);
              }
            } else {
              log.error("Failed to send message", asyncResult.cause());
            }
          });
        } else {
          // Not clustered
          receiveMessage(message, timeoutID, replyHandler, simpleReplyHandler);
        }
      }
    } finally {
      // Reset the context id - send can cause messages to be delivered in different contexts so the context id
      // of the current thread can change
      if (context != null) {
        vertx.setContext(context);
      }
    }
  }

  private <T> Handler<Message<T>> convertHandler(Handler<AsyncResult<Message<T>>> handler) {
    return reply -> {
      Future<Message<T>> result;
      if (reply.body() instanceof ReplyException) {
        // This is kind of clunky - but hey-ho
        ReplyException exception = (ReplyException) reply.body();
        metrics.replyFailure(reply.address(), exception.failureType());
        result = Future.completedFuture(exception);
      } else {
        result = Future.completedFuture(reply);
      }
      handler.handle(result);
    };
  }

  private <T> MessageConsumer registerHandler(String address, Handler<Message<T>> handler,
                                       boolean replyHandler, boolean localOnly, long timeoutID) {
    HandlerRegistration<T> registration = new HandlerRegistration<>(address, replyHandler, localOnly, timeoutID);
    registration.handler(handler);
    return registration;
  }

  private <T> void registerHandler(String address, HandlerRegistration<T> registration,
                                   boolean replyHandler, boolean localOnly, long timeoutID) {
    checkStarted();
    Objects.requireNonNull(address, "address");
    Objects.requireNonNull(registration.handler, "handler");
    ContextImpl context = vertx.getContext();
    boolean hasContext = context != null;
    if (!hasContext) {
      // Embedded
      context = vertx.createEventLoopContext(null, new JsonObject(), Thread.currentThread().getContextClassLoader());
    }
    HandlerHolder holder = new HandlerHolder<T>(registration, replyHandler, localOnly, context, timeoutID);

    Handlers handlers = handlerMap.get(address);
    if (handlers == null) {
      handlers = new Handlers();
      Handlers prevHandlers = handlerMap.putIfAbsent(address, handlers);
      if (prevHandlers != null) {
        handlers = prevHandlers;
      }
      if (subs != null && !replyHandler && !localOnly) {
        // Propagate the information
        subs.add(address, serverID, registration::setResult);
      } else {
        registration.setResult(Future.completedFuture());
      }
    } else {
      registration.setResult(Future.completedFuture());
    }

    handlers.list.add(holder);

    if (hasContext) {
      HandlerEntry entry = new HandlerEntry<T>(address, registration);
      context.addCloseHook(entry);
    }
  }

  private <T> void unregisterHandler(String address, Handler<Message<T>> handler, Handler<AsyncResult<Void>> completionHandler) {
    checkStarted();
    Handlers handlers = handlerMap.get(address);
    if (handlers != null) {
      synchronized (handlers) {
        int size = handlers.list.size();
        // Requires a list traversal. This is tricky to optimise since we can't use a set since
        // we need fast ordered traversal for the round robin
        for (int i = 0; i < size; i++) {
          HandlerHolder holder = handlers.list.get(i);
          if (holder.handler == handler) {
            if (holder.timeoutID != -1) {
              vertx.cancelTimer(holder.timeoutID);
            }
            handlers.list.remove(i);
            holder.removed = true;
            if (handlers.list.isEmpty()) {
              handlerMap.remove(address);
              if (subs != null && !holder.localOnly) {
                removeSub(address, serverID, completionHandler);
              } else if (completionHandler != null) {
                callCompletionHandler(completionHandler);
              }
            } else if (completionHandler != null) {
              callCompletionHandler(completionHandler);
            }
            holder.context.removeCloseHook(new HandlerEntry<T>(address, handler));
            break;
          }
        }
      }
    }
  }

  private <T> void unregisterHandler(String address, Handler<Message<T>> handler) {
    unregisterHandler(address, handler, emptyHandler());
  }

  private void callCompletionHandler(Handler<AsyncResult<Void>> completionHandler) {
    completionHandler.handle(Future.completedFuture());
  }

  private void cleanSubsForServerID(ServerID theServerID) {
    if (subs != null) {
      subs.removeAllForValue(theServerID, ar -> {
      });
    }
  }

  private void cleanupConnection(ServerID theServerID,
                                 ConnectionHolder holder,
                                 boolean failed) {
    if (holder.timeoutID != -1) {
      vertx.cancelTimer(holder.timeoutID);
    }
    if (holder.pingTimeoutID != -1) {
      vertx.cancelTimer(holder.pingTimeoutID);
    }
    try {
      holder.socket.close();
    } catch (Exception ignore) {
    }

    // The holder can be null or different if the target server is restarted with same serverid
    // before the cleanup for the previous one has been processed
    // So we only actually remove the entry if no new entry has been added
    if (connections.remove(theServerID, holder)) {
      log.debug("Cluster connection closed: " + theServerID + " holder " + holder);

      if (failed) {
        cleanSubsForServerID(theServerID);
      }
    }
  }

  private void sendRemote(ServerID theServerID, MessageImpl message) {
    // We need to deal with the fact that connecting can take some time and is async, and we cannot
    // block to wait for it. So we add any sends to a pending list if not connected yet.
    // Once we connect we send them.
    // This can also be invoked concurrently from different threads, so it gets a little
    // tricky
    ConnectionHolder holder = connections.get(theServerID);
    if (holder == null) {
      NetClient client = vertx.createNetClient(new NetClientOptions().setConnectTimeout(60 * 1000));
      // When process is creating a lot of connections this can take some time
      // so increase the timeout
      holder = new ConnectionHolder(client);
      ConnectionHolder prevHolder = connections.putIfAbsent(theServerID, holder);
      if (prevHolder != null) {
        // Another one sneaked in
        holder = prevHolder;
      }
      else {
        holder.connect(client, theServerID);
      }
    }
    holder.writeMessage(message);
  }

  private void schedulePing(ConnectionHolder holder) {
    holder.pingTimeoutID = vertx.setTimer(PING_INTERVAL, id1 -> {
      // If we don't get a pong back in time we close the connection
      holder.timeoutID = vertx.setTimer(PING_REPLY_INTERVAL, id2 -> {
        // Didn't get pong in time - consider connection dead
        log.warn("No pong from server " + serverID + " - will consider it dead");
        cleanupConnection(holder.theServerID, holder, true);
      });
      MessageImpl pingMessage = new MessageImpl<>(serverID, PING_ADDRESS, null, null, null, new NullMessageCodec(), true);
      holder.socket.write(pingMessage.encodeToWire());
    });
  }

  private void removeSub(String subName, ServerID theServerID, Handler<AsyncResult<Void>> completionHandler) {
    subs.remove(subName, theServerID, ar -> {
      if (!ar.succeeded()) {
        log.error("Couldn't find sub to remove");
      } else {
        completionHandler.handle(Future.completedFuture());
      }
    });
  }

  // Called when a message is incoming
  private <T> void receiveMessage(MessageImpl msg, long timeoutID, Handler<AsyncResult<Message<T>>> replyHandler,
                                  Handler<Message<T>> simpleReplyHandler) {
    msg.setBus(this);
    Handlers handlers = handlerMap.get(msg.address());
    if (handlers != null) {
      if (msg.send()) {
        //Choose one
        HandlerHolder holder = handlers.choose();
        if (holder != null) {
          doReceive(msg, holder);
        }
      } else {
        // Publish
        for (HandlerHolder holder: handlers.list) {
          doReceive(msg, holder);
        }
      }
    } else {
      // no handlers
      if (replyHandler != null) {
        sendNoHandlersFailure(msg.address(), replyHandler);
        if (timeoutID != -1) {
          vertx.cancelTimer(timeoutID);
        }
        if (simpleReplyHandler != null) {
          unregisterHandler(msg.replyAddress(), simpleReplyHandler);
        }
      }
    }
  }

  private <T> void sendNoHandlersFailure(String address, Handler<AsyncResult<Message<T>>> handler) {
    vertx.runOnContext(new Handler<Void>() {
      @Override
      public void handle(Void v) {
        metrics.replyFailure(address, ReplyFailure.NO_HANDLERS);
        handler.handle(Future.completedFuture(new ReplyException(ReplyFailure.NO_HANDLERS)));
      }
    });
  }


  private <T> void doReceive(MessageImpl msg, HandlerHolder<T> holder) {
    // Each handler gets a fresh copy
    @SuppressWarnings("unchecked")
    Message<T> copied = msg.copyBeforeReceive();

    holder.context.execute(() -> {
      // Need to check handler is still there - the handler might have been removed after the message were sent but
      // before it was received
      try {
        if (!holder.removed) {
          metrics.messageReceived(msg.address());
          holder.handler.handle(copied);
        }
      } finally {
        if (holder.replyHandler) {
          unregisterHandler(msg.address(), holder.handler);
        }
      }
    }, false);
  }

  private void checkStarted() {
    if (serverID == null) {
      throw new IllegalStateException("Event Bus is not started");
    }
  }

  private static final Handler<?> _emptyHandler = e -> {};

  @SuppressWarnings("unchecked")
  private static <T> Handler<T> emptyHandler() {
    return (Handler<T>) _emptyHandler;
  }

  private static class HandlerHolder<T> {
    final ContextImpl context;
    final Handler<Message<T>> handler;
    final boolean replyHandler;
    final boolean localOnly;
    final long timeoutID;
    boolean removed;

    HandlerHolder(Handler<Message<T>> handler, boolean replyHandler, boolean localOnly, ContextImpl context, long timeoutID) {
      this.context = context;
      this.handler = handler;
      this.replyHandler = replyHandler;
      this.localOnly = localOnly;
      this.timeoutID = timeoutID;
    }

    @Override
    public boolean equals(Object o) {
      if (this == o) return true;
      if (o == null || getClass() != o.getClass()) return false;
      HandlerHolder that = (HandlerHolder) o;
      if (handler != null ? !handler.equals(that.handler) : that.handler != null) return false;
      return true;
    }

    @Override
    public int hashCode() {
      return handler != null ? handler.hashCode() : 0;
    }
  }

  private class ConnectionHolder {
    final NetClient client;
    volatile NetSocket socket;
    final Queue<MessageImpl> pending = new ConcurrentLinkedQueue<>();
    volatile boolean connected;
    long timeoutID = -1;
    long pingTimeoutID = -1;
    ServerID theServerID;

    private ConnectionHolder(NetClient client) {
      this.client = client;
    }

    void writeMessage(MessageImpl message) {
      if (connected) {
        socket.write(message.encodeToWire());
      } else {
        synchronized (this) {
          if (connected) {
            socket.write(message.encodeToWire());
          } else {
            pending.add(message);
          }
        }
      }
    }

    synchronized void connected(ServerID theServerID, NetSocket socket) {
      this.socket = socket;
      this.theServerID = theServerID;
      connected = true;
      socket.exceptionHandler(t -> cleanupConnection(theServerID, ConnectionHolder.this, true));
      socket.closeHandler(v -> cleanupConnection(theServerID, ConnectionHolder.this, false));
      socket.handler(data -> {
        // Got a pong back
        vertx.cancelTimer(timeoutID);
        schedulePing(ConnectionHolder.this);
      });
      // Start a pinger
      schedulePing(ConnectionHolder.this);
      for (MessageImpl message : pending) {
        socket.write(message.encodeToWire());
      }
      pending.clear();
    }

    void connect(NetClient client, ServerID theServerID) {
      client.connect(theServerID.port, theServerID.host, res -> {
        if (res.succeeded()) {
          connected(theServerID, res.result());
        } else {
          cleanupConnection(theServerID, ConnectionHolder.this, true);
        }
      });
    }
  }

  private static class Handlers {

    final List<HandlerHolder> list = new CopyOnWriteArrayList<>();
    final AtomicInteger pos = new AtomicInteger(0);
    HandlerHolder choose() {
      while (true) {
        int size = list.size();
        if (size == 0) {
          return null;
        }
        int p = pos.getAndIncrement();
        if (p >= size - 1) {
          pos.set(0);
        }
        try {
          return list.get(p);
        } catch (IndexOutOfBoundsException e) {
          // Can happen
          pos.set(0);
        }
      }
    }
  }

  private class HandlerEntry<T> implements Closeable {
    final String address;
    final Handler<Message<T>> handler;

    private HandlerEntry(String address, Handler<Message<T>> handler) {
      this.address = address;
      this.handler = handler;
    }

    @Override
    public boolean equals(Object o) {
      if (o == null) return false;
      if (this == o) return true;
      if (getClass() != o.getClass()) return false;
      HandlerEntry entry = (HandlerEntry) o;
      if (!address.equals(entry.address)) return false;
      if (!handler.equals(entry.handler)) return false;
      return true;
    }

    @Override
    public int hashCode() {
      int result = address != null ? address.hashCode() : 0;
      result = 31 * result + (handler != null ? handler.hashCode() : 0);
      return result;
    }

    // Called by context on undeploy
    public void close(Handler<AsyncResult<Void>> completionHandler) {
      unregisterHandler(this.address, this.handler, emptyHandler());
      completionHandler.handle(Future.completedFuture());
    }

  }

  @Override
  protected void finalize() throws Throwable {
    // Make sure this gets cleaned up if there are no more references to it
    // so as not to leave connections and resources dangling until the system is shutdown
    // which could make the JVM run out of file handles.
    close(ar -> {});
    super.finalize();
  }

  public class HandlerRegistration<T> implements MessageConsumer<T>, Handler<Message<T>> {
    private boolean registered;
    private final String address;
    private final boolean replyHandler;
    private final boolean localOnly;
    private final long timeoutID;
    private Handler<Message<T>> handler;
    private AsyncResult<Void> result;
    private Handler<AsyncResult<Void>> completionHandler;
    private Handler<Void> endHandler;
    private Handler<Throwable> exceptionHandler;
    private Handler<Message<T>> discardHandler;
    private int maxBufferedMessages;
    private final Queue<Message<T>> pending = new ArrayDeque<>(8);
    private boolean paused;

    public HandlerRegistration(String address, boolean replyHandler, boolean localOnly, long timeoutID) {
      this.address = address;
      this.replyHandler = replyHandler;
      this.localOnly = localOnly;
      this.timeoutID = timeoutID;
    }

    @Override
    public MessageConsumer<T> setMaxBufferedMessages(int maxBufferedMessages) {
      if (maxBufferedMessages < 0) {
        throw new IllegalArgumentException("Max buffered messages cannot be negative");
      }
      while (pending.size() > maxBufferedMessages) {
        pending.poll();
      }
      this.maxBufferedMessages = maxBufferedMessages;
      return this;
    }

    @Override
    public int getMaxBufferedMessages() {
      return 0;
    }

    @Override
    public String address() {
      return address;
    }

    @Override
    public synchronized void completionHandler(Handler<AsyncResult<Void>> completionHandler) {
      Objects.requireNonNull(completionHandler);
      if (result != null) {
        completionHandler.handle(result);
      } else {
        this.completionHandler = completionHandler;
      }
    }

    @Override
    public void unregister() {
      unregister(emptyHandler());
    }

    @Override
    public void unregister(Handler<AsyncResult<Void>> completionHandler) {
      Objects.requireNonNull(completionHandler);
<<<<<<< HEAD
      if (endHandler != null) {
        Handler<AsyncResult<Void>> handler = completionHandler;
        completionHandler = ar -> {
          if (ar.failed()) {
            exceptionHandler.handle(ar.cause());
          }
          endHandler.handle(null);
          handler.handle(ar);
        };
      }
      if (registered) {
        unregisterHandler(address, this, completionHandler);
      } else {
        callCompletionHandler(completionHandler);
      }
      registered = false;
=======
      unregisterHandler(address, this, ar -> {
        metrics.handlerUnregistered(address);
        completionHandler.handle(ar);
      });
>>>>>>> 2e78ec25
    }

    private synchronized void setResult(AsyncResult<Void> result) {
      this.result = result;
      if (completionHandler != null) {
        if (result.succeeded()) {
          metrics.handlerRegistered(address);
        }
        completionHandler.handle(result);
      } else if (result.failed()) {
        log.error("Failed to propagate registration for handler " + handler + " and address " + address);
      } else {
        metrics.handlerRegistered(address);
      }
    }

    @Override
    public void handle(Message<T> event) {
      if (paused) {
        if (pending.size() < maxBufferedMessages) {
          pending.add(event);
        } else {
          if (discardHandler != null) {
            discardHandler.handle(event);
          }
        }
      } else {
        checkNextTick();
        handler.handle(event);
      }
    }

    /*
     * Internal API for testing purposes.
     */
    public void discardHandler(Handler<Message<T>> handler) {
      this.discardHandler = handler;
    }

    @Override
    public MessageConsumer<T> handler(Handler<Message<T>> handler) {
      this.handler = handler;
      if (this.handler != null && !registered) {
        registered = true;
        registerHandler(address, this, replyHandler, localOnly, timeoutID);
      } else if (this.handler == null && registered) {
        registered = false;
        unregister();
      }
      return this;
    }

    @Override
    public ReadStream<T> bodyStream() {
      return new BodyReadStream<>(this);
    }

    @Override
    public boolean isRegistered() {
      return registered;
    }

    @Override
    public MessageConsumer<T> pause() {
      if (!paused) {
        paused = true;
      }
      return this;
    }

    @Override
    public MessageConsumer<T> resume() {
      if (paused) {
        paused = false;
        checkNextTick();
      }
      return this;
    }

    @Override
    public MessageConsumer<T> endHandler(Handler<Void> endHandler) {
      this.endHandler = endHandler;
      return this;
    }

    @Override
    public MessageConsumer<T> exceptionHandler(Handler<Throwable> handler) {
      this.exceptionHandler = handler;
      return this;
    }

    private void checkNextTick() {
      // Check if there are more pending messages in the queue that can be processed next time around
      if (!pending.isEmpty()) {
        vertx.runOnContext(v -> {
          if (!paused) {
            Message<T> message = pending.poll();
            if (message != null) {
              HandlerRegistration.this.handle(message);
            }
          }
        });
      }
    }
  }

}
<|MERGE_RESOLUTION|>--- conflicted
+++ resolved
@@ -1019,7 +1019,6 @@
     @Override
     public void unregister(Handler<AsyncResult<Void>> completionHandler) {
       Objects.requireNonNull(completionHandler);
-<<<<<<< HEAD
       if (endHandler != null) {
         Handler<AsyncResult<Void>> handler = completionHandler;
         completionHandler = ar -> {
@@ -1032,16 +1031,11 @@
       }
       if (registered) {
         unregisterHandler(address, this, completionHandler);
+        metrics.handlerUnregistered(address);
       } else {
         callCompletionHandler(completionHandler);
       }
       registered = false;
-=======
-      unregisterHandler(address, this, ar -> {
-        metrics.handlerUnregistered(address);
-        completionHandler.handle(ar);
-      });
->>>>>>> 2e78ec25
     }
 
     private synchronized void setResult(AsyncResult<Void> result) {
