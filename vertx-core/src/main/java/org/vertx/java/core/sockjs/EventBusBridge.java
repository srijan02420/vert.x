/*
 * Copyright 2011-2012 the original author or authors.
 *
 * Licensed under the Apache License, Version 2.0 (the "License");
 * you may not use this file except in compliance with the License.
 * You may obtain a copy of the License at
 *
 *     http://www.apache.org/licenses/LICENSE-2.0
 *
 * Unless required by applicable law or agreed to in writing, software
 * distributed under the License is distributed on an "AS IS" BASIS,
 * WITHOUT WARRANTIES OR CONDITIONS OF ANY KIND, either express or implied.
 * See the License for the specific language governing permissions and
 * limitations under the License.
 */

package org.vertx.java.core.sockjs;

import org.vertx.java.core.*;
import org.vertx.java.core.buffer.Buffer;
import org.vertx.java.core.eventbus.EventBus;
import org.vertx.java.core.eventbus.Message;
import org.vertx.java.core.json.JsonArray;
import org.vertx.java.core.json.JsonObject;
import org.vertx.java.core.logging.Logger;
import org.vertx.java.core.logging.impl.LoggerFactory;

import java.util.*;
import java.util.regex.Matcher;
import java.util.regex.Pattern;

/**
 *
 * Bridges the event bus to the client side
 *
 * @author <a href="http://tfox.org">Tim Fox</a>
 */
public class EventBusBridge implements Handler<SockJSSocket> {

  private static final Logger log = LoggerFactory.getLogger(EventBusBridge.class);

  private static final String DEFAULT_AUTH_ADDRESS = "vertx.basicauthmanager.authorise";
  private static final long DEFAULT_AUTH_TIMEOUT = 5 * 60 * 1000;
  private static final long DEFAULT_REPLY_TIMEOUT = 30 * 1000;

  private final Map<String, Auth> authCache = new HashMap<>();
  private final Map<SockJSSocket, Set<String>> sockAuths = new HashMap<>();
  private final List<JsonObject> inboundPermitted;
  private final List<JsonObject> outboundPermitted;
  private final long authTimeout;
  private final String authAddress;
  private final Vertx vertx;
  private final EventBus eb;
  private Set<String> acceptedReplyAddresses = new HashSet<>();
  private Map<String, Pattern> compiledREs = new HashMap<>();
  private EventBusBridgeHook hook;

  private List<JsonObject> convertArray(JsonArray permitted) {
    List<JsonObject> l = new ArrayList<>();
    for (Object elem: permitted) {
      if (!(elem instanceof JsonObject)) {
        throw new IllegalArgumentException("Permitted must only contain JsonObject");
      }
      l.add((JsonObject) elem);
    }
    return l;
  }

  public EventBusBridge(Vertx vertx, JsonArray inboundPermitted, JsonArray outboundPermitted) {
    this(vertx, inboundPermitted, outboundPermitted, DEFAULT_AUTH_TIMEOUT, null);
  }

  public EventBusBridge(Vertx vertx, JsonArray inboundPermitted, JsonArray outboundPermitted,
                        long authTimeout) {
    this(vertx, inboundPermitted, outboundPermitted, authTimeout, null);
  }

  public EventBusBridge(Vertx vertx, JsonArray inboundPermitted, JsonArray outboundPermitted,
                        long authTimeout,
                        String authAddress) {
    this.vertx = vertx;
    this.eb = vertx.eventBus();
    this.inboundPermitted = convertArray(inboundPermitted);
    this.outboundPermitted = convertArray(outboundPermitted);
    if (authTimeout < 0) {
      throw new IllegalArgumentException("authTimeout < 0");
    }
    this.authTimeout = authTimeout;
    if (authAddress == null) {
      authAddress = DEFAULT_AUTH_ADDRESS;
    }
    this.authAddress = authAddress;
  }

  private void handleSocketClosed(SockJSSocket sock, Map<String, Handler<Message>> handlers) {
    // On close unregister any handlers that haven't been unregistered
    for (Map.Entry<String, Handler<Message>> entry: handlers.entrySet()) {
      //call hook
      handleUnregister(sock, entry.getKey());
      eb.unregisterHandler(entry.getKey(), entry.getValue());
    }

    //Close any cached authorisations for this connection
    Set<String> auths = sockAuths.remove(sock);
    if (auths != null) {
      for (String sessionID: auths) {
        Auth auth = authCache.remove(sessionID);
        if (auth != null) {
          auth.cancel();
        }
      }
    }
    handleSocketClosed(sock);
  }

  private void handleSocketData(SockJSSocket sock, Buffer data, Map<String, Handler<Message>> handlers) {
    JsonObject msg = new JsonObject(data.toString());

    String type = getMandatoryString(msg, "type");
    String address = getMandatoryString(msg, "address");
    switch (type) {
      case "send":
        internalHandleSendOrPub(sock, true, msg, address);
        break;
      case "publish":
        internalHandleSendOrPub(sock, false, msg, address);
        break;
      case "register":
        internalHandleRegister(sock, address, handlers);
        break;
      case "unregister":
        internalHandleUnregister(sock, address, handlers);
        break;
      default:
        throw new IllegalStateException("Invalid type: " + type);
    }
  }

  private void internalHandleSendOrPub(SockJSSocket sock, boolean send, JsonObject msg, String address) {
    if (handleSendOrPub(sock, send, msg, address)) {
      doSendOrPub(send, sock, address, msg);
    }
  }

  private void internalHandleRegister(final SockJSSocket sock, final String address, Map<String, Handler<Message>> handlers) {
    if (handlePreRegister(sock, address)) {
      Handler<Message> handler = new Handler<Message>() {
        public void handle(final Message msg) {
          Match curMatch = checkMatches(false, address, msg.body);
          if (curMatch.doesMatch) {
            if (curMatch.requiresAuth && sockAuths.get(sock) == null) {
              log.debug("Outbound message for address " + address + " rejected because auth is required and socket is not authed");
            } else {
              checkAddAccceptedReplyAddress(msg.replyAddress);
              deliverMessage(sock, address, msg);
            }
          } else {
            log.debug("Outbound message for address " + address + " rejected because there is no inbound match");
          }
        }
      };
      handlers.put(address, handler);
      eb.registerHandler(address, handler);
      handlePostRegister(sock, address);
    }
  }

  private void internalHandleUnregister(SockJSSocket sock, String address, Map<String,
      Handler<Message>> handlers) {
    if (handleUnregister(sock, address)) {
      Handler<Message> handler = handlers.remove(address);
      if (handler != null) {
        eb.unregisterHandler(address, handler);
      }
    }
  }

  public void handle(final SockJSSocket sock) {

    final Map<String, Handler<Message>> handlers = new HashMap<>();

    sock.endHandler(new SimpleHandler() {
      public void handle() {
        handleSocketClosed(sock, handlers);
      }
    });

    sock.dataHandler(new Handler<Buffer>() {
      public void handle(Buffer data)  {
        handleSocketData(sock, data, handlers);
      }
    });
  }

  private void checkAddAccceptedReplyAddress(final String replyAddress) {
    if (replyAddress != null) {
      // This message has a reply address
      // When the reply comes through we want to accept it irrespective of its address
      // Since all replies are implicitly accepted if the original message was accepted
      // So we cache the reply address, so we can check against it
      acceptedReplyAddresses.add(replyAddress);
      // And we remove after timeout in case the reply never comes
      vertx.setTimer(DEFAULT_REPLY_TIMEOUT, new Handler<Long>() {
        public void handle(Long id) {
          acceptedReplyAddresses.remove(replyAddress);
        }
      });
    }
  }

  private String getMandatoryString(JsonObject json, String field) {
    String value = json.getString(field);
    if (value == null) {
      throw new IllegalStateException(field + " must be specified for message");
    }
    return value;
  }

  private JsonObject getMandatoryObject(JsonObject json, String field) {
    JsonObject value = json.getObject(field);
    if (value == null) {
      throw new IllegalStateException(field + " must be specified for message");
    }
    return value;
  }

  private Object getMandatoryValue(JsonObject json, String field) {
    Object value = json.getValue(field);
    if (value == null) {
      throw new IllegalStateException(field + " must be specified for message");
    }
    return value;
  }

  private void deliverMessage(SockJSSocket sock, String address, Message message) {
    JsonObject envelope = new JsonObject().putString("address", address).putValue("body", message.body);
    if (message.replyAddress != null) {
      envelope.putString("replyAddress", message.replyAddress);
    }
    sock.writeBuffer(new Buffer(envelope.encode()));
  }

  private void doSendOrPub(final boolean send, final SockJSSocket sock, final String address,
                           final JsonObject message) {
    final Object body = getMandatoryValue(message, "body");
    final String replyAddress = message.getString("replyAddress");
    if (log.isDebugEnabled()) {
      log.debug("Received msg from client in bridge. address:"  + address + " message:" + body);
    }
    Match curMatch = checkMatches(true, address, body);
    if (curMatch.doesMatch) {
      if (curMatch.requiresAuth) {
        final String sessionID = message.getString("sessionID");
        if (sessionID != null) {
          authorise(message, sessionID, new AsyncResultHandler<Boolean>() {
            public void handle(AsyncResult<Boolean> res) {
              if (res.succeeded()) {
                if (res.result) {
                  cacheAuthorisation(sessionID, sock);
                  checkAndSend(send, address, body, sock, replyAddress);
                } else {
                  log.debug("Inbound message for address " + address + " rejected because sessionID is not authorised");
                }
              } else {
                log.error("Error in performing authorisation", res.exception);
              }
            }
          });
        } else {
          log.debug("Inbound message for address " + address + " rejected because it requires auth and sessionID is missing");
        }
      } else {
        checkAndSend(send, address, body, sock, replyAddress);
      }
    } else {
      log.debug("Inbound message for address " + address + " rejected because there is no match");
    }
  }

  private void checkAndSend(boolean send, final String address, Object body,
                            final SockJSSocket sock,
                            final String replyAddress) {
    final Handler<Message> replyHandler;
    if (replyAddress != null) {

      replyHandler = new Handler<Message>() {
        public void handle(Message message) {
          // Note we don't check outbound matches for replies
          // Replies are always let through if the original message
          // was approved
          checkAddAccceptedReplyAddress(message.replyAddress);
          deliverMessage(sock, replyAddress, message);
        }
      };
    } else {
      replyHandler = null;
    }
    if (log.isDebugEnabled()) {
      log.debug("Forwarding message to address " + address + " on event bus");
    }
    if (send) {
      eb.send(address, body, replyHandler);
    } else {
      eb.publish(address, body);
    }
  }

  private void authorise(final JsonObject message, final String sessionID,
                         final AsyncResultHandler<Boolean> handler) {
    // If session id is in local cache we'll consider them authorised
    final AsyncResult<Boolean> res = new AsyncResult<>();
    if (authCache.containsKey(sessionID)) {
      res.setResult(true).setHandler(handler);
    } else {
      eb.send(authAddress, message, new Handler<Message<JsonObject>>() {
        public void handle(Message<JsonObject> reply) {
          boolean authed = reply.body.getString("status").equals("ok");
          res.setResult(authed).setHandler(handler);
        }
      });
    }
  }

  /*
  Empty inboundPermitted means reject everything - this is the default.
  If at least one match is supplied and all the fields of any match match then the message inboundPermitted,
  this means that specifying one match with a JSON empty object means everything is accepted
   */
  private Match checkMatches(boolean inbound, String address, Object body) {

    if (inbound && acceptedReplyAddresses.remove(address)) {
      // This is an inbound reply, so we accept it
      return new Match(true, false);
    }

    List<JsonObject> matches = inbound ? inboundPermitted : outboundPermitted;

    for (JsonObject matchHolder: matches) {
      String matchAddress = matchHolder.getString("address");
      String matchRegex;
      if (matchAddress == null) {
        matchRegex = matchHolder.getString("address_re");
      } else {
        matchRegex = null;
      }

      boolean addressOK;
      if (matchAddress == null) {
        if (matchRegex == null) {
          addressOK = true;
        } else {
          addressOK = regexMatches(matchRegex, address);
        }
      } else {
        addressOK = matchAddress.equals(address);
      }

      if (addressOK) {
        boolean matched = true;
        // Can send message other than JSON too - in which case we can't do deep matching on structure of message
        if (body instanceof JsonObject) {
          JsonObject match = matchHolder.getObject("match");
          if (match != null) {
            for (String fieldName: match.getFieldNames()) {
              if (!match.getField(fieldName).equals(((JsonObject)body).getField(fieldName))) {
                matched = false;
                break;
              }
            }
          }
        }
        if (matched) {
          Boolean b = matchHolder.getBoolean("requires_auth");
          return new Match(true, b != null && b);
        }
      }
    }
    return new Match(false, false);
  }

  private boolean regexMatches(String matchRegex, String address) {
    Pattern pattern = compiledREs.get(matchRegex);
    if (pattern == null) {
      pattern = Pattern.compile(matchRegex);
      compiledREs.put(matchRegex, pattern);
    }
    Matcher m = pattern.matcher(address);
    return m.matches();
  }


  private void cacheAuthorisation(String sessionID, SockJSSocket sock) {
    authCache.put(sessionID, new Auth(sessionID, sock));
    Set<String> sesss = sockAuths.get(sock);
    if (sesss == null) {
      sesss = new HashSet<>();
      sockAuths.put(sock, sesss);
    }
    sesss.add(sessionID);
  }

  private void uncacheAuthorisation(String sessionID, SockJSSocket sock) {
    authCache.remove(sessionID);
    Set<String> sess = sockAuths.get(sock);
    if (sess != null) {
      sess.remove(sessionID);
      if (sess.isEmpty()) {
        sockAuths.remove(sock);
      }
    }
  }
  
  private class Match {
    public final boolean doesMatch;
    public final boolean requiresAuth;

    Match(final boolean doesMatch, final boolean requiresAuth) {
      this.doesMatch = doesMatch;
      this.requiresAuth = requiresAuth;
    }

  }

  private class Auth {
    private final long timerID;

    Auth(final String sessionID, final SockJSSocket sock) {
      timerID = vertx.setTimer(authTimeout, new Handler<Long>() {
        public void handle(Long id) {
          uncacheAuthorisation(sessionID, sock);
        }
      });
    }

    void cancel() {
      vertx.cancelTimer(timerID);
    }

  }

  // Hook
  // ==============================
  public void setHook(EventBusBridgeHook hook) {
    this.hook = hook;
  }
  
  public EventBusBridgeHook getHook() {
    return hook;
  }
  
  // Override these to get hooks into the bridge events
  // ==================================================

  /**
   * The socket has been closed
   * @param sock The socket
   */
  protected void handleSocketClosed(SockJSSocket sock) {
    if(hook != null) {
      hook.handleSocketClosed(sock);
    }
  }

  /**
   * Client is sending or publishing on the socket
   * @param sock The sock
   * @param send if true it's a send else it's a publish
   * @param msg The message
   * @param address The address the message is being sent/published to
   * @return true To allow the send/publish to occur, false otherwise
   */
  protected boolean handleSendOrPub(SockJSSocket sock, boolean send, JsonObject msg, String address) {
	if(hook != null) {
       return hook.handleSendOrPub(sock, send, msg, address);    		   
	}
    return true;
  }

  /**
   * Client is about to register a handler
   * @param sock The socket
   * @param address The address
   * @return true to let the registration occur, false otherwise
   */
<<<<<<< HEAD
  protected boolean handlePreRegister(SockJSSocket sock, String address) {
=======
  protected boolean handleRegister(SockJSSocket sock, String address) {
    if(hook != null) {
       return hook.handleRegister(sock, address);    		   
	}
>>>>>>> 72ba3027
    return true;
  }

  /**
   * Called after client has registered
   * @param sock The socket
   * @param address The address
   */
  protected void handlePostRegister(SockJSSocket sock, String address) {
  }

  /**
   * Client is unregistering a handler
   * @param sock The socket
   * @param address The address
   */
  protected boolean handleUnregister(SockJSSocket sock, String address) {
	if(hook != null) {
	   return hook.handleUnregister(sock, address);    		   		
	}
    return true;
  }


}<|MERGE_RESOLUTION|>--- conflicted
+++ resolved
@@ -440,6 +440,7 @@
 
   // Hook
   // ==============================
+
   public void setHook(EventBusBridgeHook hook) {
     this.hook = hook;
   }
@@ -456,7 +457,7 @@
    * @param sock The socket
    */
   protected void handleSocketClosed(SockJSSocket sock) {
-    if(hook != null) {
+    if (hook != null) {
       hook.handleSocketClosed(sock);
     }
   }
@@ -470,9 +471,9 @@
    * @return true To allow the send/publish to occur, false otherwise
    */
   protected boolean handleSendOrPub(SockJSSocket sock, boolean send, JsonObject msg, String address) {
-	if(hook != null) {
-       return hook.handleSendOrPub(sock, send, msg, address);    		   
-	}
+    if (hook != null) {
+      return hook.handleSendOrPub(sock, send, msg, address);
+    }
     return true;
   }
 
@@ -482,14 +483,10 @@
    * @param address The address
    * @return true to let the registration occur, false otherwise
    */
-<<<<<<< HEAD
   protected boolean handlePreRegister(SockJSSocket sock, String address) {
-=======
-  protected boolean handleRegister(SockJSSocket sock, String address) {
-    if(hook != null) {
-       return hook.handleRegister(sock, address);    		   
-	}
->>>>>>> 72ba3027
+    if (hook != null) {
+      return hook.handlePreRegister(sock, address);
+	  }
     return true;
   }
 
@@ -499,6 +496,9 @@
    * @param address The address
    */
   protected void handlePostRegister(SockJSSocket sock, String address) {
+    if (hook != null) {
+      hook.handlePostRegister(sock, address);
+    }
   }
 
   /**
@@ -507,9 +507,9 @@
    * @param address The address
    */
   protected boolean handleUnregister(SockJSSocket sock, String address) {
-	if(hook != null) {
-	   return hook.handleUnregister(sock, address);    		   		
-	}
+    if (hook != null) {
+      return hook.handleUnregister(sock, address);
+    }
     return true;
   }
 
